import collections
from typing import Dict, Iterable

import click
import pandas as pd
import spectrum_utils.spectrum as sus

import ms_io
import logging
import metrics as mx
import ms_io

<<<<<<< HEAD
logger = logging.getLogger('specpride')
CONTEXT_SETTINGS = dict(help_option_names=['-h', '--help'])



@click.command('evaluate_representatives',
    short_help='Compare an mgf with clustered spectra with a representatives mgf by metric x'
)
@click.option(
    '--cluster_members_file_name', '-c',
    help='MGF file containing the cluster member spectra',
    required=True
)
@click.option(
    '--representatives_file_name', '-r',
    help='MGF file containing the representative spectra',
    required=True
)
@click.option(
    '--out_file_name', '-o',
    help='TSV table with distances',
    required=True
)
@click.option(
    '--metric_option', '-m',
    help='Distance metric that will be used',
    default="average_cos_dist"
)
def evaluate_representatives(
    cluster_members_file_name,
    representatives_file_name,
    out_file_name,
    metric_option="average_cos_dist"
):
    if metric_option == "average_cos_dist":
        metric = mx.average_cos_dist
    else:
        raise ValueError("Metric not supported")
    cluster_member_spectra = ms_io.read_cluster_spectra(
        cluster_members_file_name
    )
    clusters = collections.defaultdict(list)
    for cluster_member in cluster_member_spectra.values():
        clusters[cluster_member.cluster].append(cluster_member)
    representative_spectra = ms_io.read_cluster_spectra(
        representatives_file_name,
        usi_present=False
    )
    for cluster, cluster_members in clusters.items():
        representative_spectrum = representative_spectra[cluster]
        metric(representative_spectrum, cluster_members)











@click.group(context_settings=CONTEXT_SETTINGS)
def cli():
    pass


cli.add_command(evaluate_representatives)


if __name__ == '__main__':
    try:
        logging.basicConfig(format='{asctime} [{levelname}/{processName}] '
                                   '{module}.{funcName} : {message}',
                            style='{', level=logging.DEBUG, force=True)
    except ValueError:
        # force argument not supported on python 3.6
        logging.basicConfig(format='{asctime} [{levelname}/{processName}] '
                                   '{module}.{funcName} : {message}',
                            style='{', level=logging.DEBUG)

    cli()

    logging.shutdown()
=======
def test_method_metric(member_file,representative_file,metric=mx.cos_dist):
    # with mgf.mgf(member_file) as memb_reader, mgf.mgf(representative_file) as rep_reader:
    #     m_spec = memb_reader.next()
    #     m_specs = []
    #     # for r_spec in rep_reader:
    pass

if __name__ == "__main__":
    CLUSTER_FILE = "data/clusters_maracluster.mgf"
    # REPRASENTATIVE_FILE = "data/representativespectra/most_similar_spectra__binned_dot_product.mgf"
    REPRASENTATIVE_FILE = 'data/best_sp'
    # clusters = ms_io.read_cluster_spectra(CLUSTER_FILE)
    representatives = ms_io.read_cluster_spectra(REPRASENTATIVE_FILE, usi_present=False)
    # test_method_metric(
    #     mx.cos_dist
    #     )
>>>>>>> b057cb9e
<|MERGE_RESOLUTION|>--- conflicted
+++ resolved
@@ -1,19 +1,13 @@
 import collections
-from typing import Dict, Iterable
-
+# from typing import Dict, Iterable
 import click
-import pandas as pd
-import spectrum_utils.spectrum as sus
-
 import ms_io
 import logging
 import metrics as mx
-import ms_io
 
-<<<<<<< HEAD
+
 logger = logging.getLogger('specpride')
 CONTEXT_SETTINGS = dict(help_option_names=['-h', '--help'])
-
 
 
 @click.command('evaluate_representatives',
@@ -31,7 +25,7 @@
 )
 @click.option(
     '--out_file_name', '-o',
-    help='TSV table with distances',
+    help='JSON file name that saves the distances',
     required=True
 )
 @click.option(
@@ -39,38 +33,54 @@
     help='Distance metric that will be used',
     default="average_cos_dist"
 )
+@click.option(
+    '--verbose', '-v',
+    help='Print verbose logging messages',
+    default=False
+)
 def evaluate_representatives(
     cluster_members_file_name,
     representatives_file_name,
     out_file_name,
-    metric_option="average_cos_dist"
+    metric_option="average_cos_dist",
+    verbose=False,
 ):
     if metric_option == "average_cos_dist":
         metric = mx.average_cos_dist
     else:
         raise ValueError("Metric not supported")
+
+    logging.info(f"Reading cluster member spectra from {cluster_members_file_name}")
     cluster_member_spectra = ms_io.read_cluster_spectra(
         cluster_members_file_name
     )
     clusters = collections.defaultdict(list)
+    logging.info(f"Grouping cluster member spectra")
     for cluster_member in cluster_member_spectra.values():
         clusters[cluster_member.cluster].append(cluster_member)
+    logging.info(f"Reading representatative member spectra from {representatives_file_name}")
     representative_spectra = ms_io.read_cluster_spectra(
         representatives_file_name,
         usi_present=False
     )
+    logging.info(f"Calculating distances")
+    distances = {}
+    i = 0
     for cluster, cluster_members in clusters.items():
+        i += 1
+        if i > 100:
+            break
+        if cluster not in representative_spectra:
+            if verbose:
+                logging.info(f"Cluster: {cluster} has no representative spectrum")
+            continue
         representative_spectrum = representative_spectra[cluster]
-        metric(representative_spectrum, cluster_members)
-
-
-
-
-
-
-
-
-
+        distance = metric(representative_spectrum, cluster_members)
+        if verbose:
+            logging.info(f"Cluster: {cluster}, Distance: {distance}")
+        distances[cluster] = distance
+    logging.info(f"Saving to JSON file {out_file_name}")
+    ms_io.write_distance_dict_to_json(out_file_name, distances)
 
 
 @click.group(context_settings=CONTEXT_SETTINGS)
@@ -94,22 +104,4 @@
 
     cli()
 
-    logging.shutdown()
-=======
-def test_method_metric(member_file,representative_file,metric=mx.cos_dist):
-    # with mgf.mgf(member_file) as memb_reader, mgf.mgf(representative_file) as rep_reader:
-    #     m_spec = memb_reader.next()
-    #     m_specs = []
-    #     # for r_spec in rep_reader:
-    pass
-
-if __name__ == "__main__":
-    CLUSTER_FILE = "data/clusters_maracluster.mgf"
-    # REPRASENTATIVE_FILE = "data/representativespectra/most_similar_spectra__binned_dot_product.mgf"
-    REPRASENTATIVE_FILE = 'data/best_sp'
-    # clusters = ms_io.read_cluster_spectra(CLUSTER_FILE)
-    representatives = ms_io.read_cluster_spectra(REPRASENTATIVE_FILE, usi_present=False)
-    # test_method_metric(
-    #     mx.cos_dist
-    #     )
->>>>>>> b057cb9e
+    logging.shutdown()